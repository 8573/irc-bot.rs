--- conflicted
+++ resolved
@@ -229,25 +229,14 @@
 
     fill_in_config_defaults(&mut cfg)?;
 
-<<<<<<< HEAD
     let inner::Config {
         nickname,
+        nick_password,
         username,
         realname,
         admins,
         servers,
     } = cfg;
-=======
-    let nickname = cfg.nickname.to_owned();
-
-    let nick_password = cfg.nick_password.to_owned();
-
-    let username = cfg.username.to_owned();
-
-    let realname = cfg.realname.to_owned();
-
-    let admins = cfg.admins.drain(..).collect();
->>>>>>> e6df2629
 
     let aatxe_configs = servers
         .iter()
